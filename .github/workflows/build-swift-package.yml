name: XCFramework and SPM Release

on:
  push:
    tags: 
      - 'v*'
  workflow_dispatch:
    inputs:
      version_tag:
        description: 'Version tag (e.g., v1.0.0)'
        required: false
        default: 'v1.0.0-test'
        type: string

env:
<<<<<<< HEAD
  FRAMEWORK_NAME: "contextFFI"
  SPM_REPO: "jethro-djan/ContextRuntime-SP" 
=======
  PACKAGE_NAME: "ContextRuntime"
  XCFRAMEWORK_NAME: "ContextFFI"
  SPM_REPO: "jethro-djan/ContextRuntime-SP"
>>>>>>> aac4d207

permissions:
  contents: write

jobs:
  build_and_release:
    runs-on: macos-latest
    
    steps:
      - uses: actions/checkout@v4

      - name: Setup environment
        id: setup
        run: |
          if [[ "${{ github.event_name }}" == "workflow_dispatch" ]]; then
            echo "VERSION=${{ inputs.version_tag }}" >> $GITHUB_OUTPUT
          else
            echo "VERSION=${GITHUB_REF_NAME}" >> $GITHUB_OUTPUT
          fi
          echo "PACKAGE_NAME=${{ env.PACKAGE_NAME }}" >> $GITHUB_ENV
          echo "XCFRAMEWORK_NAME=${{ env.XCFRAMEWORK_NAME }}" >> $GITHUB_ENV

      - name: Setup Rust
        uses: dtolnay/rust-toolchain@stable

      - name: Install cargo-swift
        run: |
          # Install non-interactively by setting CARGO_TERM_COLOR=never
          CARGO_TERM_COLOR=never cargo install cargo-swift

      - name: Install required targets
        run: |
          rustup target add aarch64-apple-ios x86_64-apple-ios aarch64-apple-ios-sim

      - name: Build package with cargo-swift
        run: |
          cargo swift package \
            --name ${{ env.PACKAGE_NAME }} \
            --xcframework-name ${{ env.XCFRAMEWORK_NAME }} \
            --platforms ios \
            --release \
            --silent

      - name: Zip XCFramework
        run: |
          cd ${{ env.PACKAGE_NAME }}
          zip -r ../${{ env.XCFRAMEWORK_NAME }}.xcframework.zip ${{ env.XCFRAMEWORK_NAME }}.xcframework

      - name: Checkout SPM repo
        uses: actions/checkout@v4
        with:
          repository: ${{ env.SPM_REPO }}
          token: ${{ secrets.GH_TOKEN }}
          path: spm-repo

      - name: Prepare SPM repo (Full cleanup)
        id: package
        run: |
          cd spm-repo
          
          # COMPLETE cleanup except .git
          find . -path ./.git -prune -o -exec rm -rf {} + 2>/dev/null || true
          
          # Copy ONLY the essential files
          mkdir -p Sources/${{ env.PACKAGE_NAME }}
          cp -R ../${{ env.PACKAGE_NAME }}/Sources/${{ env.PACKAGE_NAME }}/* Sources/${{ env.PACKAGE_NAME }}/
          cp ../${{ env.PACKAGE_NAME }}/Package.swift .
          
          # Ensure no XCFramework files remain
          rm -rf *.xcframework || true
          
          CHECKSUM=$(swift package compute-checksum ../${{ env.XCFRAMEWORK_NAME }}.xcframework.zip)
          echo "CHECKSUM=$CHECKSUM" >> $GITHUB_OUTPUT
          
          sed -i '' -e "s|path: \"./${{ env.XCFRAMEWORK_NAME }}.xcframework\"|url: \"https://github.com/${{ env.SPM_REPO }}/releases/download/${{ steps.setup.outputs.VERSION }}/${{ env.XCFRAMEWORK_NAME }}.xcframework.zip\", checksum: \"$CHECKSUM\"|" Package.swift

      - name: Commit and push to SPM repo
        run: |
          cd spm-repo
          git config --global user.name "GitHub Actions"
          git config --global user.email "actions@github.com"
          git add --all
          git commit -m "Release ${{ steps.setup.outputs.VERSION }}"
          git tag ${{ steps.setup.outputs.VERSION }}
          git push origin main
          git push origin ${{ steps.setup.outputs.VERSION }}

      - name: Create GitHub release
        run: |
          # First verify the file exists
          echo "Current directory: $(pwd)"
          echo "Files in parent directory:"
          ls -la ../
          
          # Create release with absolute path
          gh release create "${{ steps.setup.outputs.VERSION }}" \
            "${{ github.workspace }}/${{ env.XCFRAMEWORK_NAME }}.xcframework.zip" \
            --title "${{ env.PACKAGE_NAME }} ${{ steps.setup.outputs.VERSION }}" \
            --notes "Automated release" \
            --repo "${{ env.SPM_REPO }}"
        env:
          GH_TOKEN: ${{ secrets.GH_TOKEN }}

      - name: Verify release
        run: |
          echo "✅ Release created successfully!"
          echo "📦 Package: ${{ env.PACKAGE_NAME }}"
          echo "🏷️  Version: ${{ steps.setup.outputs.VERSION }}"
          echo "🔗 Repository: https://github.com/${{ env.SPM_REPO }}"
          echo "📋 Checksum: ${{ steps.package.outputs.CHECKSUM }}"<|MERGE_RESOLUTION|>--- conflicted
+++ resolved
@@ -13,14 +13,9 @@
         type: string
 
 env:
-<<<<<<< HEAD
-  FRAMEWORK_NAME: "contextFFI"
-  SPM_REPO: "jethro-djan/ContextRuntime-SP" 
-=======
   PACKAGE_NAME: "ContextRuntime"
   XCFRAMEWORK_NAME: "ContextFFI"
   SPM_REPO: "jethro-djan/ContextRuntime-SP"
->>>>>>> aac4d207
 
 permissions:
   contents: write
